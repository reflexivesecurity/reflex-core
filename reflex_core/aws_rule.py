""" Module for the AWSRule class """
import logging

from reflex_core.notifiers import Notifier
from reflex_core.notifiers import SNSNotifier


class AWSRule:
    """ Generic class for AWS compliance rules """

    LOGGER = logging.getLogger(__name__)

    def __init__(self, event):
        """ Initialize the rule object """
        self.LOGGER.info("Incoming event: %s", event)

        self.extract_event_data(event)
        self.pre_remediation_functions = []
        self.post_remediation_functions = []
        self.notifiers = []

        self.add_post_remediation_functions(self.notify)
        self.add_notifiers(SNSNotifier)

    def extract_event_data(self, event):
        """ Extracts data from the event """
        raise NotImplementedError("extract_event_data not implemented")

    def run_compliance_rule(self):
<<<<<<< HEAD
        """ Runs all steps of the compliance rule """
        self.LOGGER.debug("Checking if resource is compliant")
        if not self.resource_compliant():
            self.LOGGER.debug("Resource is not compliant")

            self.pre_remediation()

            self.LOGGER.debug("Remediating resource")
            self.remediate()
            self.LOGGER.debug("Remediation complete")

            self.post_remediation()
            return

        self.LOGGER.debug("Resource is compliant")
=======
        """
        Runs all steps of the compliance rule

        Checks for SystemExit to allow for use of sys.exit() to end rule
        execution without the Lambda failing, incrementing failure counter,
        and retrying.
        """
        try:
            if not self.resource_compliant():
                self.pre_remediation()
                self.remediate()
                self.post_remediation()
        except SystemExit as exception:
            if exception.code is None or exception.code == 0:
                return
            raise
>>>>>>> 040a87e3

    def resource_compliant(self):
        """ Returns True if the resource is compliant, False otherwise """
        raise NotImplementedError("resource_compliant not implemented")

    def remediate(self):
        """ Fixes the configuration of the non-compliant resource """
        raise NotImplementedError("remediate not implemented")

    def pre_remediation(self):
        """ Any steps to take before remediating the resource """
        self.LOGGER.debug("Running pre-remediation functions")
        for pre_remediation_function in self.pre_remediation_functions:
            self.LOGGER.debug(
                "Running pre-remediation function %s", pre_remediation_function.__name__
            )
            pre_remediation_function()

    def post_remediation(self):
        """ Any steps to take after remediating the resource """
        self.LOGGER.debug("Running post-remediation functions")
        for post_remediation_function in self.post_remediation_functions:
            self.LOGGER.debug(
                "Running post-remediation function %s",
                post_remediation_function.__name__,
            )
            post_remediation_function()

    def get_remediation_message(self):
        """ Provides a message about the remediation to be sent in notifications """
        raise NotImplementedError("get_remediation_message not implemented")

    def add_pre_remediation_functions(self, functions):
        """
        Sets a function or list of functions to be run before remediation action occurs.

        If anything other than a function is present in the list, it will be ignored.
        If something other than a function or list is passed, it will be ignored.
        """
        if isinstance(functions, list):
            for function in functions:
                if callable(function):
                    self.LOGGER.debug(
                        "Adding %s to pre-remediation functions", function.__name__
                    )
                    self.pre_remediation_functions.append(function)
                else:
                    self.LOGGER.warning(
                        "%s is not a function. Not adding to list of pre-remediation functions.",
                        function.__name__,
                    )
        elif callable(functions):
            self.LOGGER.debug(
                "Adding %s to pre-remediation functions", functions.__name__
            )
            self.pre_remediation_functions.append(functions)
        else:
            self.LOGGER.warning(
                "%s is not a function or list. Not adding to list of pre-remediation functions.",
                functions.__name__,
            )

    def remove_pre_remediation_functions(self, functions):
        """
        Stop a function or list of functions from being run pre-remediation.

        Takes a function or list of functions and removes them from the list
        of pre-remediation functions. Anything not in the list will be ignored.
        """
        if isinstance(functions, list):
            for function in functions:
                try:
                    self.LOGGER.debug(
                        "Removing %s from pre-remediation functions", function.__name__
                    )
                    self.pre_remediation_functions.remove(function)
                except ValueError:
                    self.LOGGER.warning(
                        "%s is not in the list of pre-remediation functions. Skipping",
                        function.__name__,
                    )
        else:
            try:
                self.LOGGER.debug(
                    "Removing %s from pre-remediation functions", functions.__name__
                )
                self.pre_remediation_functions.remove(functions)
            except ValueError:
                self.LOGGER.warning(
                    "%s is not in the list of pre-remediation functions. Skipping",
                    functions.__name__,
                )

    def add_post_remediation_functions(self, functions):
        """
        Sets a function or list of functions to be run after remediation action occurs.

        If anything other than a function is present in the list, it will be ignored.
        If something other than a function or list is passed, it will be ignored.
        """
        if isinstance(functions, list):
            for function in functions:
                if callable(function):
                    self.LOGGER.debug(
                        "Adding %s to post-remediation functions", function.__name__
                    )
                    self.post_remediation_functions.append(function)
                else:
                    self.LOGGER.warning(
                        "%s is not a function. Not adding to list of post-remediation functions.",
                        function.__name__,
                    )
        elif callable(functions):
            self.LOGGER.debug(
                "Adding %s to post-remediation functions", functions.__name__
            )
            self.post_remediation_functions.append(functions)
        else:
            self.LOGGER.warning(
                "%s is not a function or list. Not adding to list of post-remediation functions.",
                functions.__name__,
            )

    def remove_post_remediation_functions(self, functions):
        """
        Stop a function or list of functions from being run post-remediation.

        Takes a function or list of functions and removes them from the list
        of post-remediation functions. Anything not in the list will be ignored.
        """
        if isinstance(functions, list):
            for function in functions:
                try:
                    self.LOGGER.debug(
                        "Removing %s from post-remediation functions", function.__name__
                    )
                    self.post_remediation_functions.remove(function)
                except ValueError:
                    self.LOGGER.warning(
                        "%s is not in the list of post-remediation functions. Skipping",
                        function.__name__,
                    )
        else:
            try:
                self.LOGGER.debug(
                    "Removing %s from post-remediation functions", functions.__name__
                )
                self.post_remediation_functions.remove(functions)
            except ValueError:
                self.LOGGER.warning(
                    "%s is not in the list of post-remediation functions. Skipping",
                    functions.__name__,
                )

    def add_notifiers(self, notifiers):
        """
        Sets a Notifier or list of Notifiers to send remediation notifications with.

        If anything other than a Notifier is present in the list, it will be ignored.
        If something other than a Notifier or list is passed, it will be ignored.
        """
        if isinstance(notifiers, list):
            for notifier in notifiers:
                if issubclass(notifier, Notifier):
                    self.LOGGER.debug(
                        "Adding %s to list of Notifiers", notifier.__name__
                    )
                    self.notifiers.append(notifier)
                else:
                    self.LOGGER.warning(
                        "%s is not a Notifier. Not adding to list of Notifiers.",
                        notifier.__name__,
                    )
        elif issubclass(notifiers, Notifier):
            self.LOGGER.debug("Adding %s to list of Notifiers", notifiers.__name__)
            self.notifiers.append(notifiers)
        else:
            self.LOGGER.warning(
                "%s is not a Notifier or list. Not adding to list of Notifiers.",
                notifiers.__name__,
            )

    def remove_notifiers(self, notifiers):
        """
        Stop a Notifier or list of Notifiers from sending remediation notifications.

        Takes a Notifier or list of Notifiers and stops them from sending
        remediation notifications. Anything not currently configured to send
        notifictions will be ignored.
        """
        if isinstance(notifiers, list):
            for notifier in notifiers:
                try:
                    self.LOGGER.debug(
                        "Removing %s from list of Notifiers", notifier.__name__
                    )
                    self.notifiers.remove(notifier)
                except ValueError:
                    self.LOGGER.warning(
                        "%s is not in the list of Notifiers. Skipping",
                        notifier.__name__,
                    )
        else:
            try:
                self.LOGGER.debug(
                    "Removing %s from list of Notifiers", notifiers.__name__
                )
                self.notifiers.remove(notifiers)
            except ValueError:
                self.LOGGER.warning(
                    "%s is not in the list of Notifiers. Skipping", notifiers.__name__
                )

    def notify(self):
        """ Send notification messages with all Notifiers """
        for notifier in self.notifiers:
            try:
                notifier().notify(self.get_remediation_message())
            except Exception as exp:  #  pylint: disable=broad-except
                self.LOGGER.error(
                    "An error occurred while trying to send a notification: %s", exp
                )<|MERGE_RESOLUTION|>--- conflicted
+++ resolved
@@ -27,23 +27,6 @@
         raise NotImplementedError("extract_event_data not implemented")
 
     def run_compliance_rule(self):
-<<<<<<< HEAD
-        """ Runs all steps of the compliance rule """
-        self.LOGGER.debug("Checking if resource is compliant")
-        if not self.resource_compliant():
-            self.LOGGER.debug("Resource is not compliant")
-
-            self.pre_remediation()
-
-            self.LOGGER.debug("Remediating resource")
-            self.remediate()
-            self.LOGGER.debug("Remediation complete")
-
-            self.post_remediation()
-            return
-
-        self.LOGGER.debug("Resource is compliant")
-=======
         """
         Runs all steps of the compliance rule
 
@@ -52,15 +35,24 @@
         and retrying.
         """
         try:
+            self.LOGGER.debug("Checking if resource is compliant")
             if not self.resource_compliant():
+                self.LOGGER.debug("Resource is not compliant")
+
                 self.pre_remediation()
+
+                self.LOGGER.debug("Remediating resource")
                 self.remediate()
+                self.LOGGER.debug("Remediation complete")
+
                 self.post_remediation()
+                return
+
+            self.LOGGER.debug("Resource is compliant")
         except SystemExit as exception:
             if exception.code is None or exception.code == 0:
                 return
             raise
->>>>>>> 040a87e3
 
     def resource_compliant(self):
         """ Returns True if the resource is compliant, False otherwise """
